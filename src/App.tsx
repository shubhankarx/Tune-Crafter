--- conflicted
+++ resolved
@@ -14,12 +14,6 @@
 
 
 function App() {
-<<<<<<< HEAD
-  var waitForOpenHand: Boolean = true;
-  var startCuttingLeft: Boolean = false;
-  var closedCutLeft: Boolean = false;
-  var startDrumHitLeft: Boolean = false;
-=======
   enum CutState {
     Empty = "empty",
     StartCuttingLeft = "startCuttingLeft",
@@ -39,7 +33,7 @@
   var currSPlayPause: PlayPauseState = PlayPauseState.Empty;
   var currSCut: CutState = CutState.Empty;
   var loopRegion: any = null;
->>>>>>> 8ac8b757
+  var startDrumHitLeft: Boolean = false;
   // var cuttedLeft: Boolean = false;
   // var startCuttingRight: Boolean = false;
   // var closedCutRight: Boolean = false;
@@ -234,88 +228,6 @@
     }
 
     function detectAction(categoryName: string, categoryScore: any, handedness: string, landmarks: any) {
-<<<<<<< HEAD
-      
-      //DRUMS detect and managing
-      if(!startDrumHitLeft && categoryName == "Open_Palm" && handedness == "Left" && categoryScore > 50) {
-        startDrumHitLeft = true;  
-        console.warn("startDrumHitLeft = true");
-      }
-      //Index finger action
-      if(startDrumHitLeft && handedness == "Left" && closedPoints(landmarks[8], landmarks[4])) {
-        //Play the sound
-        console.warn("Index finger action");
-
-        startDrumHitLeft = false;  
-
-        // Play the audio in the background
-        audioBassdrum.play();
-
-      }
-      //Middle finger action
-      if(startDrumHitLeft && handedness == "Left" && closedPoints(landmarks[12], landmarks[4])) {
-        //Play the sound
-        console.warn("Middle finger action");
-
-        startDrumHitLeft = false;  
-
-        // Play the audio in the background
-        audioSnare.play();
-
-      }
-      //Ring Finger action 
-      if(startDrumHitLeft && handedness == "Left" && closedPoints(landmarks[16], landmarks[4])) {
-        //Play the sound
-        console.warn("Ring Finger action ");
-
-        startDrumHitLeft = false;  
-
-        // Play the audio in the background
-        audioElecribe.play();
-
-      }
-      //Pinky Finger action
-      if(startDrumHitLeft && handedness == "Left" && closedPoints(landmarks[20], landmarks[4])) {
-        //Play the sound
-        console.warn("Pinky Finger action");
-
-        startDrumHitLeft = false;  
-        // Play the audio in the background
-        audioClap.play();
-
-      }
-
-
-      //PLAY/STOP detect and managing
-      if(!waitForOpenHand && categoryName == "Closed_Fist" && categoryScore > 60 && handedness == "Right") {
-        if (waveformRef.current) {
-          waveformRef.current.playPause();
-          waitForOpenHand = true;
-        }
-      }
-
-      if(categoryName == "Open_Palm" && handedness == "Right" && categoryScore > 60) {
-        waitForOpenHand = false;
-      }
-
-
-      //CUT detect and managing
-      if(startCuttingLeft && handedness == "Left" && closedPoints(landmarks[6], landmarks[10]) && closedPoints(landmarks[7], landmarks[11]) && closedPoints(landmarks[8], landmarks[12])) {
-        closedCutLeft = true;
-      }
-
-      if(categoryName == "Victory" && handedness == "Left" && categoryScore > 60) {
-        if(!startCuttingLeft) {
-          startCuttingLeft = true;
-        }
-        if(closedCutLeft) {
-          startCuttingLeft = false;
-          closedCutLeft = false;
-          console.log("Cutted left");
-
-          if(wsRegions == null) {
-            wsRegions = waveformRef.current?.addPlugin(RegionsPlugin.create({}));
-=======
       console.log(categoryScore);
       switch (categoryName) {
         case "None":
@@ -325,7 +237,6 @@
             if (currSCut == CutState.StartCuttingRight && handedness == "Right" && closedPoints(landmarks[6], landmarks[10]) && closedPoints(landmarks[7], landmarks[11]) && closedPoints(landmarks[8], landmarks[12])) {
               currSCut = CutState.ClosedCutRight;
             }
->>>>>>> 8ac8b757
           }
           break;
         case "Pointing_Up":
@@ -383,6 +294,56 @@
           currSPlayPause = PlayPauseState.Empty;
           currSCut = CutState.Empty;
           break;
+      
+      //DRUMS detect and managing
+      if(!startDrumHitLeft && categoryName == "Open_Palm" && handedness == "Left" && categoryScore > 50) {
+        startDrumHitLeft = true;  
+        console.warn("startDrumHitLeft = true");
+      }
+      //Index finger action
+      if(startDrumHitLeft && handedness == "Left" && closedPoints(landmarks[8], landmarks[4])) {
+        //Play the sound
+        console.warn("Index finger action");
+
+        startDrumHitLeft = false;  
+
+        // Play the audio in the background
+        audioBassdrum.play();
+
+      }
+      //Middle finger action
+      if(startDrumHitLeft && handedness == "Left" && closedPoints(landmarks[12], landmarks[4])) {
+        //Play the sound
+        console.warn("Middle finger action");
+
+        startDrumHitLeft = false;  
+
+        // Play the audio in the background
+        audioSnare.play();
+
+      }
+      //Ring Finger action 
+      if(startDrumHitLeft && handedness == "Left" && closedPoints(landmarks[16], landmarks[4])) {
+        //Play the sound
+        console.warn("Ring Finger action ");
+
+        startDrumHitLeft = false;  
+
+        // Play the audio in the background
+        audioElecribe.play();
+
+      }
+      //Pinky Finger action
+      if(startDrumHitLeft && handedness == "Left" && closedPoints(landmarks[20], landmarks[4])) {
+        //Play the sound
+        console.warn("Pinky Finger action");
+
+        startDrumHitLeft = false;  
+        // Play the audio in the background
+        audioClap.play();
+
+      }
+
       }
     }
 
