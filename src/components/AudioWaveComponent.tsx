--- conflicted
+++ resolved
@@ -1,19 +1,19 @@
 import React, { useEffect, useRef, useState } from 'react';
 import { WaveSurfer } from 'wavesurfer-react/dist/utils/createWavesurfer';
-import { SpeechModel } from '../models/SpeechModel';
+import { AudioManager } from '../AudioManager';
 
 interface WaveformProps {
   audioUrl: string;
-  speechModel: SpeechModel;
+  soundManager: AudioManager;
 }
 
 const AudioWaveComponent = React.forwardRef<WaveSurfer | null, WaveformProps>(
-  ({ audioUrl, speechModel }, ref) => {
+  ({ audioUrl, soundManager }, ref) => {
     const wavesurferRef = useRef<WaveSurfer | null>(null);
-    let [currentSong, setCurrentSong] = useState(speechModel.getCurrentSongIndex());
+    let [currentSong, setCurrentSong] = useState(soundManager.getCurrentSongIndex());
 
-    speechModel.addListener(() => {
-      setCurrentSong(speechModel.getCurrentSongIndex());
+    soundManager.addListener(() => {
+      setCurrentSong(soundManager.getCurrentSongIndex());
       console.log("Song changed to: " + currentSong);
     });
 
@@ -24,12 +24,8 @@
         waveColor: '#B01EB0',
         progressColor: '#0B060E',
         cursorColor: '#F5F5F5',
-<<<<<<< HEAD
-        cursorWidth: 3
-=======
         cursorWidth: 3,
         fillParent: true,
->>>>>>> d0666935
       });
 
       wavesurfer.load(audioUrl);
@@ -55,8 +51,8 @@
     }, [ref]);
 
     const changeSong = (index: number) => {
-      speechModel.setCurrentSongIndex(index);
-      wavesurferRef.current?.load("assets/sounds/" + speechModel.getCurrentSong());
+      soundManager.setCurrentSongIndex(index);
+      wavesurferRef.current?.load("assets/sounds/" + soundManager.getCurrentSong());
     };
 
     return (
@@ -64,10 +60,10 @@
         <div id="waveform">
         </div>
         <div className='trackNumbers' style={{ position: "relative" }}>
-          {speechModel.getSongs().map((_: any, index: any) => (
+          {soundManager.getSongs().map((_: any, index: any) => (
             <div
               key={index}
-              className={`trackNumber ${index === speechModel.getCurrentSongIndex() ? 'currentTrack' : ''}`}
+              className={`trackNumber ${index === soundManager.getCurrentSongIndex() ? 'currentTrack' : ''}`}
               onClick={() => changeSong(index)}
               style={{ position: "relative" }}>
               {index + 1}
