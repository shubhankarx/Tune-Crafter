--- conflicted
+++ resolved
@@ -2,44 +2,29 @@
 import ReactGA from 'react-ga4';
 import 'bootstrap/dist/css/bootstrap.css';
 import WaveSurfer from "wavesurfer.js";
-<<<<<<< HEAD
-import { FaRegWindowMinimize, FaRegWindowMaximize } from 'react-icons/fa';
 import { AudioManager } from "../AudioManager";
 import currentMode from "../CurrentMode";
 
 interface SpeechComponentProps {
     waveform: WaveSurfer | null,
     soundManager: AudioManager
-=======
-import { SpeechModel } from "../models/SpeechModel";
-
-interface SpeechComponentProps {
-    waveform: WaveSurfer | null,
-    model: SpeechModel,
->>>>>>> d0666935
 }
 
 const SpeechComponent = (props: SpeechComponentProps) => {
     // Define a sensitivity value to control effect change speed
     var waveform = props.waveform;
-<<<<<<< HEAD
     var soundManager = props.soundManager;
     const recognition = new (window as any).webkitSpeechRecognition();
-=======
-    var model = props.model;
-    const recognition = new (window as any).webkitSpeechRecognition() || new (window as any).SpeechRecognition();
-
->>>>>>> d0666935
     var currentWord = "";
     var currentTime = 0;
 
-    let [currentSong, setCurrentSong] = useState(model.getCurrentSongIndex());
+    let [currentSong, setCurrentSong] = useState(soundManager.getCurrentSongIndex());
 
-    model.addListener(() => {
-        setCurrentSong(model.getCurrentSongIndex());
+    soundManager.addListener(() => {
+        setCurrentSong(soundManager.getCurrentSongIndex());
         console.log("Song changed to: " + currentSong);
         let currentSongName = document.getElementById('currentSongName') as HTMLOutputElement;
-        currentSongName.innerHTML = "🟣 Now Playing: " + model.getCurrentSongName();
+        currentSongName.innerHTML = "🟣 Now Playing: " + soundManager.getCurrentSongName();
     });
 
     /**
@@ -62,16 +47,8 @@
                 }
                 currentTime = new Date().getTime();
                 let current_voice = document.getElementById('current_voice') as HTMLOutputElement;
-<<<<<<< HEAD
-                //current_voice.innerText = "🎙️ " + transcript;
-
-                //Timeout to clean the transcript?
-
-                switch (transcript.toLowerCase().trim()) {
-=======
                 current_voice.innerText = "🎙️ " + currentWord;
                 switch (currentWord.toLowerCase().trim()) {
->>>>>>> d0666935
                     case 'start':
                     case 'play':
                         console.warn("play");
@@ -82,15 +59,12 @@
                         break;
                     case 'pause':
                     case 'stop':
-<<<<<<< HEAD
                         console.warn("stop");
-=======
                         ReactGA.event({
                             category: 'User Interaction',
                             action: 'speech',
                             label: 'Stop/Pause',
                         });
->>>>>>> d0666935
                         if (waveform?.isPlaying()) {
                             waveform?.playPause();
                             current_voice.innerText = "🎙️ Pause ⏹️ ✅";
@@ -98,41 +72,62 @@
                         break;
                     case 'repeat':
                     case 'loop':
-<<<<<<< HEAD
                         console.warn("loop");
-=======
                         ReactGA.event({
                             category: 'User Interaction',
                             action: 'speech',
                             label: 'Repeat/Loop',
                         });
->>>>>>> d0666935
                         waveform?.setCurrentTime(0);
                         current_voice.innerText = "🎙️ Playback 🔁 ✅";
                         break;
                     case 'next':
-<<<<<<< HEAD
+                        ReactGA.event({
+                            category: 'User Interaction',
+                            action: 'speech',
+                            label: 'Next',
+                        });
                         console.warn("next");
                         soundManager.nextSong();
                         soundManager.newTrack();
                         break;
                     case "emilio":
+                        ReactGA.event({
+                            category: 'User Interaction',
+                            action: 'speech',
+                            label: 'Emilio',
+                        });
                         console.warn("emilio");
                         soundManager.setEmilioSong();
                         soundManager.newTrack();
                         break;
                     case "laura":
+                        ReactGA.event({
+                            category: 'User Interaction',
+                            action: 'speech',
+                            label: 'Laura',
+                        });
                         console.warn("laura");
                         soundManager.setLauraSong();
                         soundManager.newTrack();
                         break;
                     case "nina":
+                        ReactGA.event({
+                            category: 'User Interaction',
+                            action: 'speech',
+                            label: 'Nina',
+                        });
                         console.warn("nina");
                         soundManager.setNinaSong();
                         soundManager.newTrack();
                         break;
                     case "christmas":
                         console.warn("christmas");
+                        ReactGA.event({
+                            category: 'User Interaction',
+                            action: 'speech',
+                            label: 'Christmas',
+                        });
                         soundManager.setChristmasSong();
                         soundManager.newTrack();
                         currentMode.mode = "christmas";
@@ -143,42 +138,6 @@
                         soundManager.setNormalSongs();
                         soundManager.newTrack();
                         currentMode.mode = "normal";
-=======
-                        ReactGA.event({
-                            category: 'User Interaction',
-                            action: 'speech',
-                            label: 'Next',
-                        });
-                        model.nextSong();
-                        newTrack();
-                        break;
-                    case "emilio":
-                        ReactGA.event({
-                            category: 'User Interaction',
-                            action: 'speech',
-                            label: 'Emilio',
-                        });
-                        model.setEmilioSong();
-                        newTrack();
-                        break;
-                    case "laura":
-                        ReactGA.event({
-                            category: 'User Interaction',
-                            action: 'speech',
-                            label: 'Laura',
-                        });
-                        model.setLauraSong();
-                        newTrack();
-                        break;
-                    case "nina":
-                        ReactGA.event({
-                            category: 'User Interaction',
-                            action: 'speech',
-                            label: 'Nina',
-                        });
-                        model.setNinaSong();
-                        newTrack();
->>>>>>> d0666935
                         break;
                 }
             };
@@ -191,33 +150,8 @@
             recognition.start();
         }
 
-<<<<<<< HEAD
     });
 
-=======
-        waveform?.on('finish', () => {
-            ReactGA.event({
-                category: 'Automatic',
-                action: 'speech',
-                label: 'Next',
-            });
-            model.nextSong();
-            newTrack();
-        });
-    });
-
-    const newTrack = () => {
-        waveform?.load("assets/sounds/" + model.getCurrentSong());
-        waveform?.on('ready', () => {
-            waveform?.play();
-        });
-        let current_voice = document.getElementById('current_voice') as HTMLOutputElement;
-        current_voice.innerText = "🎙️ New Track ✅";
-        let currentSongName = document.getElementById('currentSongName') as HTMLOutputElement;
-        currentSongName.innerHTML = "🟣 Now Playing: " + model.getCurrentSongName();
-    }
-
->>>>>>> d0666935
     return (
         <>
             <div style={{ marginTop: "20px" }}>
