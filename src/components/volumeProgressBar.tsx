--- conflicted
+++ resolved
@@ -5,10 +5,7 @@
 }
 
 const VolumeProgressBar = ({ volume } : VolumeProgressBarProps) => {
-<<<<<<< HEAD
-=======
 
->>>>>>> 23917607
     return(
         <>
             <div className="progress">
