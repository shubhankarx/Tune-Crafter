--- conflicted
+++ resolved
@@ -96,7 +96,6 @@
     var volumeTimer : any = null;
 
     const soundManager: AudioManager = new AudioManager();
-    var effectManager: AudioManager;
     
     const [volume, setVolume] = useState<number>(50);
     const [isVolumeVisible, setIsVolumeVisible] = useState<boolean>(false);
@@ -104,7 +103,6 @@
 
     var lastVideoTime : any = -1;
 
-<<<<<<< HEAD
     if ('webkitSpeechRecognition' in window) {
         const recognition = new (window as any).webkitSpeechRecognition();
     
@@ -140,12 +138,10 @@
         };
         recognition.start();
       }
-=======
     //First functions that has to be excecuted just at the first render
     useEffect(() => {
         setAudioObjects();
     }, [])
->>>>>>> 23917607
 
     //Excecuted every time the video or the waveForm change
     useEffect(() => {
@@ -154,15 +150,7 @@
                 video?.addEventListener("loadeddata", predictWebcam);
                 window.requestAnimationFrame(predictWebcam.bind(this));
             });
-<<<<<<< HEAD
             setAudioObjects();
-=======
-            
-            // Handle Effects
-            //console.warn(waveform.backend);
-            console.warn(waveform);
-            effectManager = new AudioManager(waveform.backend.getAudioContext());
->>>>>>> 23917607
         }
         
     }, [video, waveform]);
@@ -222,7 +210,6 @@
     };
 
     const setAudioObjects = () => {
-<<<<<<< HEAD
         // Load audio files
         // audioManager.loadSound('mainMusic', 'assets/sounds/audio.mp3');
         // audioManager.loadSound('bassdrum', 'assets/sounds/bassdrum.mp3');
@@ -230,20 +217,11 @@
         // audioManager.loadSound('electribe', 'assets/sounds/electribe-hats.mp3');
         // audioManager.loadSound('clap', 'assets/sounds/mega-clap.mp3');
 
-        audioManager.loadSound('mainMusic', 'assets/sounds/audio.mp3')
-        audioManager.loadSound('bassdrum', 'assets/sounds/kick.wav');
-        audioManager.loadSound('snare', 'assets/sounds/snare.wav');
-        audioManager.loadSound('hat', 'assets/sounds/hat.wav');
-        audioManager.loadSound('clap', 'assets/sounds/clap.wav');
-=======
-
-        // Load audio files
         soundManager.loadSound('mainMusic', 'assets/sounds/audio.mp3')
-        soundManager.loadSound('bassdrum', 'assets/sounds/bassdrum.mp3');
-        soundManager.loadSound('snare', 'assets/sounds/dubstep-snare-drum.mp3');
-        soundManager.loadSound('electribe', 'assets/sounds/electribe-hats.mp3');
-        soundManager.loadSound('clap', 'assets/sounds/mega-clap.mp3');
->>>>>>> 23917607
+        soundManager.loadSound('bassdrum', 'assets/sounds/kick.wav');
+        soundManager.loadSound('snare', 'assets/sounds/snare.wav');
+        soundManager.loadSound('hat', 'assets/sounds/hat.wav');
+        soundManager.loadSound('clap', 'assets/sounds/clap.wav');
         
     }
 
@@ -308,14 +286,10 @@
     }
 
     const detectAction = (categoryName: string, categoryScore: any, handedness: string, landmarks: any) => {
-<<<<<<< HEAD
         console.log(categoryScore);
 
         let current_gesture = document.getElementById('current_gesture') as HTMLOutputElement;
 
-=======
-        console.warn(categoryName);
->>>>>>> 23917607
         switch (categoryName) {
             case "None":
                 if (currSCut == CutState.StartCuttingLeft && handedness == "Left" && closedPoints(landmarks[6], landmarks[10], 0.1) && closedPoints(landmarks[7], landmarks[11], 0.1) && closedPoints(landmarks[8], landmarks[12], 0.1)) {
@@ -326,13 +300,10 @@
                     }
                 }
                 currSVolume = VolumeState.Empty;
-<<<<<<< HEAD
-=======
                 currSEffects = EffectsState.Empty;
 
                 //handleDrums(handedness, landmarks);
 
->>>>>>> 23917607
                 break;
             case "Pointing_Up":
                 currSPlayPause = PlayPauseState.Empty;
@@ -500,13 +471,8 @@
             if(closedPoints(landmarks[8], landmarks[4], 0.05)) {
                 if(currSIndex == IndexState.Listening) {
                     // Play the audio in the background
-<<<<<<< HEAD
-                    audioManager.playSound('bassdrum');
+                    soundManager.playSound('bassdrum');
                     current_gesture.innerText = "🥁 ✅";
-=======
-                    soundManager.playSound('bassdrum');
-
->>>>>>> 23917607
                     currSIndex = IndexState.Stopping;
                 }
             } else {
@@ -517,13 +483,8 @@
             if(closedPoints(landmarks[12], landmarks[4], 0.05)) {
                 if(currSMiddle == MiddleState.Listening) {
                     // Play the audio in the background
-<<<<<<< HEAD
-                    audioManager.playSound('snare');
+                    soundManager.playSound('snare');
                     current_gesture.innerText = "🥁 ✅";
-=======
-                    soundManager.playSound('snare');
-
->>>>>>> 23917607
                     currSMiddle = MiddleState.Stopping;
                 }
             } else {
@@ -534,13 +495,8 @@
             if (closedPoints(landmarks[16], landmarks[4], 0.05)) {
                 if(currSRing == RingState.Listening) {
                     // Play the audio in the background
-<<<<<<< HEAD
-                    audioManager.playSound('clap');
+                    soundManager.playSound('clap');
                     current_gesture.innerText = "🥁 ✅";
-=======
-                    soundManager.playSound('electribe');
-
->>>>>>> 23917607
                     currSRing = RingState.Stopping;
                 }   
             } else {
@@ -551,13 +507,8 @@
             if (closedPoints(landmarks[20], landmarks[4], 0.05)) {
                 if(currSPincky == PickyState.Listening) {
                     // Play sounds
-<<<<<<< HEAD
-                    audioManager.playSound('hat');
+                    soundManager.playSound('hat');
                     current_gesture.innerText = "👏 ✅";
-=======
-                    soundManager.playSound('clap');
-
->>>>>>> 23917607
                     currSPincky = PickyState.Stopping;
                 }  
             } else {
@@ -641,9 +592,6 @@
         }
     }
 
-<<<<<<< HEAD
-    const closedPoints = (point1: any, point2: any, precision: number) => {
-=======
     /**
      * Function to update the effect factor based on the angle taken by the Thumb_Up gesture
      */
@@ -669,8 +617,7 @@
         return angleDegree;
     };
 
-    const closedPoints = (point1: any, point2: any) => {
->>>>>>> 23917607
+    const closedPoints = (point1: any, point2: any, precision: number) => {
         var a = point1.x - point2.x;
         var b = point1.y - point2.y;
         var c = Math.sqrt(a * a + b * b);
