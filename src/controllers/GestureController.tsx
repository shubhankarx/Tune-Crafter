--- conflicted
+++ resolved
@@ -51,18 +51,10 @@
 
     private waveformRef: any = undefined;
 
-<<<<<<< HEAD
-    private audioBassdrum: HTMLAudioElement = new Audio('assets/bassdrum.mp3');
-    private audioSnare: HTMLAudioElement = new Audio('assets/dubstep-snare-drum.mp3');
-    private audioElecribe: HTMLAudioElement = new Audio('assets/electribe-hats.mp3');
-    private audioClap: HTMLAudioElement = new Audio('assets/mega-clap.mp3');
-
-=======
     private audioBassdrum : HTMLAudioElement = new Audio('assets/bassdrum.mp3');
     private audioSnare : HTMLAudioElement = new Audio('assets/dubstep-snare-drum.mp3');
     private audioElecribe : HTMLAudioElement = new Audio('assets/electribe-hats.mp3');    
     private audioClap : HTMLAudioElement = new Audio('assets/mega-clap.mp3');
->>>>>>> 3ce0647b
 
     constructor(props: any) {
         super(props);
@@ -217,39 +209,23 @@
                     if (this.closedPoints(landmarks[8], landmarks[4])) {
 
                         console.warn("Index finger action");
-<<<<<<< HEAD
-                        this.currSDrum = DrumState.Completed;
-=======
                         this.currSDrum = DrumState.Completed;  
->>>>>>> 3ce0647b
                         // Play the audio in the background
                         this.audioBassdrum.play();
                     }
 
                     //Middle finger action
-<<<<<<< HEAD
-                    if (this.closedPoints(landmarks[12], landmarks[4])) {
-                        console.warn("Middle finger action");
-
-=======
                     if(this.closedPoints(landmarks[12], landmarks[4])) {
                         console.warn("Middle finger action");
             
->>>>>>> 3ce0647b
                         // Play the audio in the background
                         this.audioSnare.play();
                     }
 
                     //Ring finger action
-<<<<<<< HEAD
-                    if (this.closedPoints(landmarks[16], landmarks[4])) {
-                        console.warn("Ring Finger action ");
-
-=======
                     if(this.closedPoints(landmarks[16], landmarks[4])) {
                         console.warn("Ring Finger action ");
             
->>>>>>> 3ce0647b
                         // Play the audio in the background
                         this.audioElecribe.play();
                     }
@@ -260,10 +236,6 @@
 
                         // Play the audio in the background
                         this.audioClap.play();
-<<<<<<< HEAD
-
-=======
->>>>>>> 3ce0647b
                     }
 
                 }
